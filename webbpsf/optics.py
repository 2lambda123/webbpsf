--- conflicted
+++ resolved
@@ -8,11 +8,7 @@
 
 from astropy.table import Table
 import astropy.io.fits as fits
-<<<<<<< HEAD
-import astropy.units as u
-=======
 import astropy.units as units
->>>>>>> 1d17ff7a
 
 from . import utils
 from . import constants
@@ -573,7 +569,7 @@
 
         return pupilmask
 
-    @poppy.utils.quantity_input(wavelength=u.meter)
+    @poppy.utils.quantity_input(wavelength=units.meter)
     def ZnS_index(self, wavelength, temperature=40):
         """ Return cryogenic index of refraction of ZnS (Cleartran)
 
@@ -583,7 +579,7 @@
         doi:10.1117/12.2024817
 
         """
-        lambda_micron = wavelength.to(u.micron).value
+        lambda_micron = wavelength.to(units.micron).value
 
         # Sellmeier dispersion model
         #From Leviton & Frey measurements (SPIE preprint) (assumes lambda in microns)
